character:
  # Path to character configuration file
  path: "./src/config/character_data_agent.json"

database:
  # Database type: "sqlite" or "postgres"
  type: "sqlite"
  # Database path (for SQLite) or connection string (for Postgres)
  path: "./data/agent.db"

llm_config:
  # LLM provider: "openai", "deepseek", etc.
  provider: "openai"
  # API key for the LLM provider
  api_key: ""
  # Base URL for API calls
  base_url: "https://api.deepseek.com"
  # Model name
  model: "deepseek-chat"

data:
  carvid:
    # CarvID API endpoint
    url: "https://api.carv.io/v1"
    # API key for CarvID
    api_key: "your-carvid-api-key-here"

wallet:
  # Private key for the wallet
  private_key: "your-private-key-here"
  # Network: "base" or "ethereum"
  network: "base"
  # RPC URL
  rpc_url: "https://base.llamarpc.com"
  chain_id: 8453
  timeout: 30s

token:
  network: "base"
  ticker: "carv"
  contract_addr: "0xc08cd26474722ce93f4d0c34d16201461c10aa8c"

<<<<<<< HEAD
social:
  # twitter
  mode: ""
  username: ""
  password: ""
  api_key: ""
  api_key_secret: ""
  access_token: ""
  token_secret: ""
  monitor_window: 0
  # discord
  api_token: ""
  # telegram
  bot_token: ""
  channel_id: 0
  debug: false
=======
# Plugin configuration
plugin:
  plugins:
    d.a.t.a:
      name: "d.a.t.a"
      enabled: true
      version: "1.0.0"
      author: "CARV Protocol"
      description: "Core data interaction plugin for Ethereum blockchain analysis"
      dependencies: []
      options:
        api_url: "your-api-url-here"
        auth_token: "your-auth-token-here"
        chain: "ethereum-mainnet"
        llm:
          model: "deepseek-chat"
          max_tokens: 2000
          temperature: 0.7
>>>>>>> 10cde424
<|MERGE_RESOLUTION|>--- conflicted
+++ resolved
@@ -40,7 +40,6 @@
   ticker: "carv"
   contract_addr: "0xc08cd26474722ce93f4d0c34d16201461c10aa8c"
 
-<<<<<<< HEAD
 social:
   # twitter
   mode: ""
@@ -57,8 +56,7 @@
   bot_token: ""
   channel_id: 0
   debug: false
-=======
-# Plugin configuration
+
 plugin:
   plugins:
     d.a.t.a:
@@ -75,5 +73,4 @@
         llm:
           model: "deepseek-chat"
           max_tokens: 2000
-          temperature: 0.7
->>>>>>> 10cde424
+          temperature: 0.7